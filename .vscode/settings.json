--- conflicted
+++ resolved
@@ -1,10 +1,7 @@
 {
     "cSpell.words": [
         "azuredevops",
-<<<<<<< HEAD
-=======
         "devcontainers",
->>>>>>> 0d0f51cb
         "fabrikam",
         "Kubernetes"
     ]
