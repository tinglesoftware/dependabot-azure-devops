{
  "$schema": "https://raw.githubusercontent.com/Microsoft/azure-pipelines-task-lib/master/tasks.schema.json",
  "id": "d98b873d-cf18-41eb-8ff5-234f14697896",
  "name": "dependabot",
  "friendlyName": "Dependabot",
  "description": "Automatically update dependencies and vulnerabilities in your code",
  "helpMarkDown": "For help please visit https://github.com/tinglesoftware/dependabot-azure-devops",
  "category": "Utility",
  "visibility": ["Build", "Release"],
  "runsOn": ["Agent", "DeploymentGroup"],
  "author": "Tingle Software",
  "demands": ["docker"],
  "version": {
    "Major": 1,
    "Minor": 5,
    "Patch": 0
  },
  "instanceNameFormat": "Dependabot",
  "minimumAgentVersion": "2.105.0",
  "groups": [
    {
      "name": "approval_completion",
      "displayName": "Auto Approval and Auto Completion or PRs",
      "isExpanded": false
    },
    {
      "name": "github",
      "displayName": "GitHub authentication",
      "isExpanded": false
    },
    {
      "name": "advanced",
      "displayName": "Advanced",
      "isExpanded": false
    }
  ],
  "inputs": [
    {
      "name": "useConfigFile",
      "type": "boolean",
      "label": "Use Dependabot YAML file",
      "defaultValue": "false",
      "required": false,
      "helpMarkDown": "Determines if the task will pick config values specified from the yaml file located at `.azuredevops/dependabot.yml` or `.github/dependabot.yml`"
    },
    {
      "name": "forwardHostSshSocket",
      "type": "boolean",
      "label": "Forward the host ssh socket",
      "defaultValue": "false",
      "required": false,
      "helpMarkDown": "Ensure that the host ssh socket is forwarded to the container to authenticate with ssh"
    },
    {
      "name": "packageManager",
      "type": "pickList",
      "label": "Package Ecosystem",
      "helpMarkDown": "The package ecosystem to check updates for. Learn more [here](https://docs.github.com/en/free-pro-team@latest/github/administering-a-repository/configuration-options-for-dependency-updates#package-ecosystem).",
      "defaultValue": "nuget",
      "required": true,
      "options": {
        "bundler": "Bundler",
        "cargo": "Cargo",
        "composer": "Composer",
        "docker": "docker",
        "hex": "Elixir",
        "elm": "Elm",
        "gitsubmodule": "git submodule",
        "github-actions": "GitHub Actions",
        "gomod": "Go modules",
        "gradle": "Gradle",
        "maven": "Maven",
        "mix": "Mix",
        "npm": "npm",
        "nuget": "NuGet",
        "pip": "pip",
        "terraform": "Terraform"
      },
      "visibleRule": "useConfigFile=false"
    },
    {
      "name": "directory",
      "type": "string",
      "label": "Directory",
      "required": false,
      "helpMarkDown": "Set the directory from where Dependabot should check for updates. Examples: `/` for root, `/src` for src folder.",
      "visibleRule": "useConfigFile=false"
    },
    {
      "name": "targetBranch",
      "type": "string",
      "label": "Target Branch",
      "required": false,
      "helpMarkDown": "The branch to be targeted when creating pull requests. When not specified, Dependabot will resolve the default branch of the repository. Examples: `master`, `main`, `develop`",
      "visibleRule": "useConfigFile=false"
    },
    {
      "name": "openPullRequestsLimit",
      "type": "int",
      "label": "Limit number of open pull requests for version updates.",
      "required": false,
      "defaultValue": "5",
      "helpMarkDown": "The maximum number of open pull requests to have at any one time. Defaults to 5.",
      "visibleRule": "useConfigFile=false"
    },
    {
      "name": "versioningStrategy",
      "type": "pickList",
      "label": "Versioning Strategy",
      "defaultValue": "auto",
      "required": true,
      "helpMarkDown": "The versioning strategy to use. Learn more [here](https://docs.github.com/en/free-pro-team@latest/github/administering-a-repository/configuration-options-for-dependency-updates#versioning-strategy).",
      "options": {
        "auto": "auto",
        "lockfile-only": "lockfile-only",
        "widen": "widen",
        "increase": "increase",
        "increase-if-necessary": "increase-if-necessary"
      },
      "visibleRule": "useConfigFile=false"
    },
    {
      "name": "failOnException",
      "type": "boolean",
      "label": "Determines if the execution should fail when an exception occurs. Defaults to `true`",
      "defaultValue": true,
      "required": false,
      "helpMarkDown": "When set to true, a failure in updating a single dependency will cause the container execution to fail thereby causing the task to fail. This is important when you want a single failure to prevent trying to update other dependencies."
    },
    {
      "name": "milestone",
      "type": "string",
      "label": "Work item identifier to be linked to the Pull Requests.",
      "required": false,
      "helpMarkDown": "The identifier of the work item to be linked to the Pull Requests that dependabot creates."
    },
    {
      "name": "setAutoComplete",
      "type": "boolean",
      "groupName": "approval_completion",
      "label": "Determines if the pull requests that dependabot creates should have auto complete set.",
      "defaultValue": false,
      "required": false,
      "helpMarkDown": "When set to `true`, pull requests that pass all policies will be merged automatically."
    },
    {
      "name": "mergeStrategy",
      "type": "pickList",
      "groupName": "approval_completion",
      "label": "Merge Strategy",
      "defaultValue": "2",
      "required": true,
      "helpMarkDown": "The merge strategy to use. Learn more [here](https://docs.microsoft.com/en-us/javascript/api/azure-devops-extension-api/gitpullrequestmergestrategy).",
      "options": {
        "1": "No fast forward",
        "2": "Squash",
        "3": "Rebase",
        "4": "Rebase merge"
      },
      "visibleRule": "setAutoComplete=true"
    },
    {
      "name": "autoApprove",
      "type": "boolean",
      "groupName": "approval_completion",
      "label": "Determines if the pull requests that dependabot creates should be automatically approved.",
      "defaultValue": false,
      "required": false,
      "helpMarkDown": "When set to `true`, pull requests will automatically be approved by the specified user."
    },
    {
      "name": "autoApproveUserEmail",
      "type": "string",
      "groupName": "approval_completion",
      "label": "The email of the user that should approve the PR.",
      "defaultValue": "",
      "required": false,
      "helpMarkDown": "The email of the user of that shall be used to approve the created PR automatically.",
      "visibleRule": "autoApprove=true"
    },
    {
      "name": "autoApproveUserToken",
      "type": "string",
      "groupName": "approval_completion",
      "label": "A personal access token of the user that should approve the PR.",
      "defaultValue": "",
      "required": false,
      "helpMarkDown": "A personal access token of the user of that shall be used to approve the created PR automatically. The token must belong to the user which was specified by email. If the same user that creates the PR should approve, this can be left empty. This won't work with if the Build Service with the build service account!",
      "visibleRule": "autoApprove=true"
    },
    {
      "name": "gitHubConnection",
      "type": "connectedService:github:OAuth,PersonalAccessToken,InstallationToken,Token",
      "groupName": "github",
      "label": "GitHub connection (OAuth or PAT)",
      "defaultValue": "",
      "required": false,
      "helpMarkDown": "Specify the name of the GitHub service connection to use to connect to the GitHub repositories. The connection must be based on a GitHub user's OAuth or a GitHub personal access token. Learn more about service connections [here](https://aka.ms/AA3am5s)."
    },
    {
      "name": "gitHubAccessToken",
      "type": "string",
      "groupName": "github",
      "label": "GitHub Personal Access Token.",
      "defaultValue": "",
      "required": false,
      "helpMarkDown": "The raw Personal Access Token for accessing GitHub repositories. Use this in place of `gitHubConnection` such as when it is not possible to create a service connection."
    },
    {
      "name": "azureDevOpsAccessToken",
      "type": "string",
      "groupName": "advanced",
      "label": "Azure DevOps Personal Access Token.",
      "required": false,
      "helpMarkDown": "The Personal Access Token for accessing Azure DevOps repositories. Supply a value here to avoid using permissions for the Build Service either because you cannot change its permissions or because you prefer that the Pull Requests be done by a different user."
    },
    {
      "name": "targetRepositoryName",
      "type": "string",
      "groupName": "advanced",
      "label": "Target Repository Name",
      "required": false,
      "helpMarkDown": "The name of the repository to target for processing. If this value is not supplied then the Build Repository Name is used. Supplying this value allows creation of a single pipeline that runs Dependablot against multiple repositories."
    },
    {
      "name": "excludeRequirementsToUnlock",
      "type": "string",
      "groupName": "advanced",
      "label": "Space-separated list of dependency updates requirements to be excluded.",
      "required": false,
      "helpMarkDown": "Exclude certain dependency updates requirements. See list of allowed values [here](https://github.com/dependabot/dependabot-core/issues/600#issuecomment-407808103). Useful if you have lots of dependencies and the update script too slow. The values provided are space-separated. Example: `own all` to only use the `none` version requirement."
    },
    {
<<<<<<< HEAD
      "name": "containerRegistry",
      "type": "string",
      "label": "Container registry override",
      "groupName": "advanced",
      "helpMarkDown": "The docker registry to use when pulling the docker container used by the task if needed. By default this will use the docker engine default as configured on the host. This can be useful if the container needs to come from an internal docker registry mirror or alternative source for testing. If the mirror requires authentication add a `docker login` task before this task.",
      "required": false
    },
    {
      "name": "containerRepository",
      "label": "Container repository",
      "type": "string",
      "helpMarkDown": "The container repository to use when pulling the docker container used by the task if needed. This can be useful if the default container requires customizations such as custom certs.",
=======
      "name": "dockerImageRegistry",
      "type": "string",
      "label": "Container registry override",
      "groupName": "advanced",
      "helpMarkDown": "The docker registry to use when pulling the docker container used by the task if needed. By default this will use docker hub. This can be useful if the container needs to come from an internal docker registry mirror or alternative source for testing. If the mirror requires authentication add a `docker login` task before this task. Example: `contoso.azurecr.io`",
      "required": false,
      "groupName": "advanced"
    },
    {
      "name": "dockerImageRepository",
      "label": "Docker Container repository",
      "type": "string",
      "helpMarkDown": "The docker container repository to use when pulling the docker container used by the task if needed. This can be useful if the default container requires customizations such as custom certs.",
>>>>>>> cbffb10d
      "defaultValue": "tingle/dependabot-azure-devops",
      "required": true,
      "groupName": "advanced"
    },
    {
      "name": "dockerImageTag",
      "type": "string",
      "groupName": "advanced",
      "label": "Tag of the docker image to be pulled.",
      "required": false,
      "defaultValue": "0.7",
      "helpMarkDown": "The image tag to use when pulling the docker container used by the task. A tag also defines the version. By default, the task decides which tag/version to use. This can be the latest or most stable version. You can also use `major.minor` format to get the latest patch"
    },
    {
      "name": "extraEnvironmentVariables",
      "type": "string",
      "groupName": "advanced",
      "label": "Semicolon delimited list of environment variables",
      "required": false,
      "defaultValue": "",
      "helpMarkDown": "A semicolon (`;`) delimited list of environment variables that are sent to the docker container. See possible use case [here](https://github.com/tinglesoftware/dependabot-azure-devops/issues/138)"
    }
  ],
  "dataSourceBindings": [],
  "execution": {
    "Node10": {
      "target": "index.js"
    }
  }
}<|MERGE_RESOLUTION|>--- conflicted
+++ resolved
@@ -231,20 +231,6 @@
       "helpMarkDown": "Exclude certain dependency updates requirements. See list of allowed values [here](https://github.com/dependabot/dependabot-core/issues/600#issuecomment-407808103). Useful if you have lots of dependencies and the update script too slow. The values provided are space-separated. Example: `own all` to only use the `none` version requirement."
     },
     {
-<<<<<<< HEAD
-      "name": "containerRegistry",
-      "type": "string",
-      "label": "Container registry override",
-      "groupName": "advanced",
-      "helpMarkDown": "The docker registry to use when pulling the docker container used by the task if needed. By default this will use the docker engine default as configured on the host. This can be useful if the container needs to come from an internal docker registry mirror or alternative source for testing. If the mirror requires authentication add a `docker login` task before this task.",
-      "required": false
-    },
-    {
-      "name": "containerRepository",
-      "label": "Container repository",
-      "type": "string",
-      "helpMarkDown": "The container repository to use when pulling the docker container used by the task if needed. This can be useful if the default container requires customizations such as custom certs.",
-=======
       "name": "dockerImageRegistry",
       "type": "string",
       "label": "Container registry override",
@@ -258,7 +244,6 @@
       "label": "Docker Container repository",
       "type": "string",
       "helpMarkDown": "The docker container repository to use when pulling the docker container used by the task if needed. This can be useful if the default container requires customizations such as custom certs.",
->>>>>>> cbffb10d
       "defaultValue": "tingle/dependabot-azure-devops",
       "required": true,
       "groupName": "advanced"
