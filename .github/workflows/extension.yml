--- conflicted
+++ resolved
@@ -74,19 +74,11 @@
           MAJOR_MINOR_PATCH: ${{ steps.gitversion.outputs.majorMinorPatch }}
           BUILD_NUMBER: ${{ github.run_number }}
 
-<<<<<<< HEAD
-      - name: Update values in extension/tasks/dependabot/dependabotV2/task.json
+      - name: Update version numbers in task.json
         run: |
           echo "`jq '.version.Major=${{ steps.gitversion.outputs.major }}' extension/tasks/dependabot/dependabotV2/task.json`" > extension/tasks/dependabot/dependabotV2/task.json
           echo "`jq '.version.Minor=${{ steps.gitversion.outputs.minor }}' extension/tasks/dependabot/dependabotV2/task.json`" > extension/tasks/dependabot/dependabotV2/task.json
           echo "`jq '.version.Patch=${{ github.run_number }}' extension/tasks/dependabot/dependabotV2/task.json`" > extension/tasks/dependabot/dependabotV2/task.json
-=======
-      - name: Update version numbers in task.json
-        run: |
-          echo "`jq '.version.Major=${{ steps.gitversion.outputs.major }}' extension/tasks/dependabot/dependabotV1/task.json`" > extension/tasks/dependabot/dependabotV1/task.json
-          echo "`jq '.version.Minor=${{ steps.gitversion.outputs.minor }}' extension/tasks/dependabot/dependabotV1/task.json`" > extension/tasks/dependabot/dependabotV1/task.json
-          echo "`jq '.version.Patch=${{ github.run_number }}' extension/tasks/dependabot/dependabotV1/task.json`" > extension/tasks/dependabot/dependabotV1/task.json
->>>>>>> 8c456d3d
 
       - name: Create Extension (dev)
         run: >
