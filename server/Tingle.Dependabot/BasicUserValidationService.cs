﻿using AspNetCore.Authentication.Basic;
using Microsoft.EntityFrameworkCore;
using Tingle.Dependabot.Models;

namespace Tingle.Dependabot;

internal class BasicUserValidationService(MainDbContext dbContext) : IBasicUserValidationService
{
<<<<<<< HEAD
    private readonly MainDbContext dbContext;

    public BasicUserValidationService(MainDbContext dbContext)
    {
        this.dbContext = dbContext ?? throw new ArgumentNullException(nameof(dbContext));
    }

=======
>>>>>>> 0d0f51cb
    public async Task<bool> IsValidAsync(string username, string password)
    {
        var project = await dbContext.Projects.SingleOrDefaultAsync(p => p.Id == username);
        return project is not null && string.Equals(project.Password, password, StringComparison.Ordinal);
    }
}<|MERGE_RESOLUTION|>--- conflicted
+++ resolved
@@ -6,16 +6,6 @@
 
 internal class BasicUserValidationService(MainDbContext dbContext) : IBasicUserValidationService
 {
-<<<<<<< HEAD
-    private readonly MainDbContext dbContext;
-
-    public BasicUserValidationService(MainDbContext dbContext)
-    {
-        this.dbContext = dbContext ?? throw new ArgumentNullException(nameof(dbContext));
-    }
-
-=======
->>>>>>> 0d0f51cb
     public async Task<bool> IsValidAsync(string username, string password)
     {
         var project = await dbContext.Projects.SingleOrDefaultAsync(p => p.Id == username);
