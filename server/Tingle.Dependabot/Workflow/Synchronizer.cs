--- conflicted
+++ resolved
@@ -12,30 +12,9 @@
 
 internal class Synchronizer(MainDbContext dbContext, AzureDevOpsProvider adoProvider, IEventPublisher publisher, ILogger<Synchronizer> logger)
 {
-<<<<<<< HEAD
-    private readonly MainDbContext dbContext;
-    private readonly AzureDevOpsProvider adoProvider;
-    private readonly IEventPublisher publisher;
-    private readonly ILogger logger;
-
-    private readonly IDeserializer yamlDeserializer;
-
-    public Synchronizer(MainDbContext dbContext, AzureDevOpsProvider adoProvider, IEventPublisher publisher, ILogger<Synchronizer> logger)
-    {
-        this.dbContext = dbContext ?? throw new ArgumentNullException(nameof(dbContext));
-        this.adoProvider = adoProvider ?? throw new ArgumentNullException(nameof(adoProvider));
-        this.publisher = publisher ?? throw new ArgumentNullException(nameof(publisher));
-        this.logger = logger ?? throw new ArgumentNullException(nameof(logger));
-
-        yamlDeserializer = new DeserializerBuilder().WithNamingConvention(HyphenatedNamingConvention.Instance)
-                                                    .IgnoreUnmatchedProperties()
-                                                    .Build();
-    }
-=======
     private readonly IDeserializer yamlDeserializer = new DeserializerBuilder().WithNamingConvention(HyphenatedNamingConvention.Instance)
                                                                                .IgnoreUnmatchedProperties()
                                                                                .Build();
->>>>>>> 0d0f51cb
 
     public async Task SynchronizeAsync(Project project, bool trigger, CancellationToken cancellationToken = default)
     {
