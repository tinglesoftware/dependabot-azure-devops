--- conflicted
+++ resolved
@@ -31,8 +31,6 @@
     public string? UpdaterImageTag { get; set; }
 
     /// <summary>
-<<<<<<< HEAD
-=======
     /// Versions of the updater docker container images to use per ecosystem.
     /// Keeping this value fixed in code is important so that the code that depends on it always works.
     /// If no value is provided for an ecosystem, the default version is used.
@@ -41,7 +39,6 @@
     public Dictionary<string, string> UpdaterImageTags { get; set; } = new(StringComparer.OrdinalIgnoreCase);
 
     /// <summary>
->>>>>>> 0d0f51cb
     /// Root working directory where file are written during job scheduling and execution.
     /// This directory is the root for all jobs.
     /// Subdirectories are created for each job and further for each usage type.
@@ -65,8 +62,6 @@
     /// <summary>Location/region where to create new update jobs.</summary>
     /// <example>westeurope</example>
     public string? Location { get; set; } // using Azure.Core.Location does not work when binding from IConfiguration
-<<<<<<< HEAD
-=======
 
     public string GetUpdaterImageTag(string ecosystem, Models.Management.Project project)
     {
@@ -76,5 +71,4 @@
 
         return project.UpdaterImageTag ?? UpdaterImageTag!;
     }
->>>>>>> 0d0f51cb
 }