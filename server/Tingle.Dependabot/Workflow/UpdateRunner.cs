﻿using Azure.Identity;
using Azure.Monitor.Query;
using Azure.ResourceManager;
using Azure.ResourceManager.AppContainers;
using Azure.ResourceManager.AppContainers.Models;
using Azure.ResourceManager.Resources;
using Microsoft.Extensions.Options;
using Microsoft.FeatureManagement;
using Microsoft.FeatureManagement.FeatureFilters;
using System.Diagnostics.CodeAnalysis;
using System.Text.Json;
using System.Text.Json.Nodes;
using System.Text.RegularExpressions;
using Tingle.Dependabot.Models.Dependabot;
using Tingle.Dependabot.Models.Management;

namespace Tingle.Dependabot.Workflow;

internal partial class UpdateRunner
{
    [GeneratedRegex("\\${{\\s*([a-zA-Z_]+[a-zA-Z0-9_-]*)\\s*}}", RegexOptions.Compiled)]
    private static partial Regex PlaceholderPattern();

    private const string UpdaterContainerName = "updater";
    private const string JobDefinitionFileName = "job.json";

    private static readonly JsonSerializerOptions serializerOptions = new(JsonSerializerDefaults.Web);

    private readonly IFeatureManagerSnapshot featureManager;
    private readonly WorkflowOptions options;
    private readonly ILogger logger;

    private readonly ArmClient armClient;
    private readonly ResourceGroupResource resourceGroup;
    private readonly LogsQueryClient logsQueryClient;

    public UpdateRunner(IFeatureManagerSnapshot featureManager, IOptions<WorkflowOptions> optionsAccessor, ILogger<UpdateRunner> logger)
    {
        this.featureManager = featureManager ?? throw new ArgumentNullException(nameof(featureManager));
        options = optionsAccessor?.Value ?? throw new ArgumentNullException(nameof(optionsAccessor));
        this.logger = logger ?? throw new ArgumentNullException(nameof(logger));
        armClient = new ArmClient(new DefaultAzureCredential());
        resourceGroup = armClient.GetResourceGroupResource(new(options.ResourceGroupId!));
        logsQueryClient = new LogsQueryClient(new DefaultAzureCredential());
    }

    public async Task CreateAsync(Project project, Repository repository, RepositoryUpdate update, UpdateJob job, CancellationToken cancellationToken = default)
    {
        var resourceName = job.Id;

        // if we have an existing one, there is nothing more to do
        var containerAppJobs = resourceGroup.GetContainerAppJobs();
        try
        {
            var response = await containerAppJobs.GetAsync(resourceName, cancellationToken);
            if (response.Value is not null) return;
        }
        catch (Azure.RequestFailedException rfe) when (rfe.Status is 404) { }

        // check if V2 updater is enabled for the project via Feature Management
        var fmc = MakeTargetingContext(project, job);
        var useV2 = await featureManager.IsEnabledAsync(FeatureNames.UpdaterV2, fmc);
<<<<<<< HEAD

        // prepare credentials with replaced secrets
        var secrets = new Dictionary<string, string>(project.Secrets) { ["DEFAULT_TOKEN"] = project.Token!, };
        var registries = update.Registries?.Select(r => repository.Registries[r]).ToList();
        var credentials = MakeExtraCredentials(registries, secrets); // add source credentials when running the in v2
        var directory = Path.Join(options.WorkingDirectory, job.Id);
        if (!Directory.Exists(directory)) Directory.CreateDirectory(directory);

        // prepare the container
        var volumeName = "working-dir";
        var container = new ContainerAppContainer
        {
            Name = UpdaterContainerName,
            Image = $"ghcr.io/tinglesoftware/dependabot-updater-{job.PackageEcosystem}:{project.UpdaterImageTag ?? options.UpdaterImageTag}",
            Resources = job.Resources!,
            Args = { useV2 ? "update_files" : "update_script", },
            VolumeMounts = { new ContainerAppVolumeMount { VolumeName = volumeName, MountPath = options.WorkingDirectory, }, },
        };
        var env = await CreateEnvironmentVariables(project, repository, update, job, directory, credentials, cancellationToken);
        foreach (var (key, value) in env) container.Env.Add(new ContainerAppEnvironmentVariable { Name = key, Value = value, });

=======

        // prepare credentials with replaced secrets
        var secrets = new Dictionary<string, string>(project.Secrets) { ["DEFAULT_TOKEN"] = project.Token!, };
        var registries = update.Registries?.Select(r => repository.Registries[r]).ToList();
        var credentials = MakeExtraCredentials(registries, secrets); // add source credentials when running the in v2
        var directory = Path.Join(options.WorkingDirectory, job.Id);
        if (!Directory.Exists(directory)) Directory.CreateDirectory(directory);

        // prepare the container
        var volumeName = "working-dir";
        var ecosystem = job.PackageEcosystem!;
        var updaterImageTag = options.GetUpdaterImageTag(ecosystem, project);
        var container = new ContainerAppContainer
        {
            Name = UpdaterContainerName,
            Image = $"ghcr.io/tinglesoftware/dependabot-updater-{ecosystem}:{updaterImageTag}",
            Resources = job.Resources!,
            Args = { useV2 ? "update_files" : "update_script", },
            VolumeMounts = { new ContainerAppVolumeMount { VolumeName = volumeName, MountPath = options.WorkingDirectory, }, },
        };
        var env = await CreateEnvironmentVariables(project, repository, update, job, directory, credentials, cancellationToken);
        foreach (var (key, value) in env) container.Env.Add(new ContainerAppEnvironmentVariable { Name = key, Value = value, });

>>>>>>> 0d0f51cb
        // prepare the ContainerApp job
        var timeoutSec = Convert.ToInt32(TimeSpan.FromHours(1).TotalSeconds);
        var data = new ContainerAppJobData((project.Location ?? options.Location)!)
        {
            EnvironmentId = options.AppEnvironmentId,
            Configuration = new ContainerAppJobConfiguration(ContainerAppJobTriggerType.Manual, replicaTimeout: timeoutSec)
            {
                ManualTriggerConfig = new JobConfigurationManualTriggerConfig
                {
                    Parallelism = 1,
                    ReplicaCompletionCount = 1,
                },
                ReplicaRetryLimit = 1,
            },
            Template = new ContainerAppJobTemplate
            {
                Containers = { container, },
                Volumes =
                {
                    new ContainerAppVolume
                    {
                        Name = volumeName,
                        StorageType = ContainerAppStorageType.AzureFile,
                        StorageName = volumeName,
                    },
                },
            },

            // add tags to the data for tracing purposes
            Tags =
            {
                ["purpose"] = "dependabot",
<<<<<<< HEAD
                ["ecosystem"] = job.PackageEcosystem,
=======
                ["ecosystem"] = ecosystem,
>>>>>>> 0d0f51cb
                ["repository"] = job.RepositorySlug,
                ["directory"] = job.Directory,
                ["machine-name"] = Environment.MachineName,
            },
        };

        // write job definition file
        var experiments = new Dictionary<string, bool>
        {
            // ["record-ecosystem-versions"] = await featureManager.IsEnabledAsync(FeatureNames.RecordEcosystemVersions, fmc),
            // ["record-update-job-unknown-error"] = await featureManager.IsEnabledAsync(FeatureNames.RecordUpdateJobUnknownError, fmc),
        };
        var jobDefinitionPath = await WriteJobDefinitionAsync(project, update, job, experiments, directory, credentials, cancellationToken);
        logger.WrittenJobDefinitionFile(job.Id, jobDefinitionPath);

        // create the ContainerApp Job
        var operation = await containerAppJobs.CreateOrUpdateAsync(Azure.WaitUntil.Completed, resourceName, data, cancellationToken);
        logger.CreatedContainerAppJob(job.Id);

        // start the ContainerApp Job
        _ = await operation.Value.StartAsync(Azure.WaitUntil.Completed, cancellationToken: cancellationToken);
        logger.StartedContainerAppJob(job.Id);
        job.Status = UpdateJobStatus.Running;
<<<<<<< HEAD
=======
        job.UpdaterImage = container.Image;
>>>>>>> 0d0f51cb
    }

    public async Task DeleteAsync(UpdateJob job, CancellationToken cancellationToken = default)
    {
        var resourceName = job.Id;

        try
        {
            // if it does not exist, there is nothing more to do
            var containerAppJobs = resourceGroup.GetContainerAppJobs();
            var response = await containerAppJobs.GetAsync(resourceName, cancellationToken);
            if (response.Value is null) return;

            // delete the container group
            await response.Value.DeleteAsync(Azure.WaitUntil.Completed, cancellationToken);
        }
        catch (Azure.RequestFailedException rfe) when (rfe.Status is 404) { }
    }

    public async Task<UpdateRunnerState?> GetStateAsync(UpdateJob job, CancellationToken cancellationToken = default)
    {
        var resourceName = job.Id;

        try
        {
            // if it does not exist, there is nothing more to do
            var response = await resourceGroup.GetContainerAppJobAsync(resourceName, cancellationToken);
            var resource = response.Value;

            // if there is no execution, there is nothing more to do
            var executions = await resource.GetContainerAppJobExecutions().GetAllAsync(cancellationToken: cancellationToken).ToListAsync(cancellationToken: cancellationToken);
            var execution = executions.SingleOrDefault();
            if (execution is null) return null;

            // this is a temporary workaround
            // TODO: remove this after https://github.com/Azure/azure-sdk-for-net/issues/38385 is fixed
            var rr = await resource.GetContainerAppJobExecutionAsync(execution.Data.Name, cancellationToken);
            var properties = JsonNode.Parse(rr.GetRawResponse().Content.ToString())!.AsObject()["properties"]!;

            //var status = execution.Data.Properties.Status.ToString() switch
            var status = properties["status"]!.GetValue<string>() switch
            {
                "Succeeded" => UpdateJobStatus.Succeeded,
                "Running" => UpdateJobStatus.Running,
                "Processing" => UpdateJobStatus.Running,
                _ => UpdateJobStatus.Failed,
            };

            // there is no state for jobs that are running
            if (status is UpdateJobStatus.Running) return null;

            // delete the job directory f it exists
            var jobDirectory = Path.Join(options.WorkingDirectory, job.Id);
            if (Directory.Exists(jobDirectory))
            {
                Directory.Delete(jobDirectory, recursive: true);
            }

            // get the period
            //DateTimeOffset? start = execution.Data.Properties.StartTime, end = execution.Data.Properties.EndTime;
            DateTimeOffset? start = properties["startTime"]?.GetValue<DateTimeOffset?>(), end = properties["endTime"]?.GetValue<DateTimeOffset?>();

            // create and return state
            return new UpdateRunnerState(status, start, end);
        }
        catch (Azure.RequestFailedException rfe) when (rfe.Status is 404) { }

        return null;
    }

    public async Task<string?> GetLogsAsync(UpdateJob job, CancellationToken cancellationToken = default)
    {
        var logs = (string?)null;
        var resourceName = job.Id;

        // pull logs from Log Analaytics
        if (string.IsNullOrWhiteSpace(logs))
        {
            var query = $"ContainerAppConsoleLogs_CL | where ContainerJobName_s == '{resourceName}' | order by _timestamp_d asc | project Log_s";
            var response = await logsQueryClient.QueryWorkspaceAsync<string>(workspaceId: options.LogAnalyticsWorkspaceId,
                                                                             query: query,
                                                                             timeRange: QueryTimeRange.All,
                                                                             cancellationToken: cancellationToken);

            logs = string.Join(Environment.NewLine, response.Value);
        }

        return logs;
    }

    internal async Task<IDictionary<string, string>> CreateEnvironmentVariables(Project project,
                                                                                Repository repository,
                                                                                RepositoryUpdate update,
                                                                                UpdateJob job,
                                                                                string directory,
                                                                                IList<Dictionary<string, string>> credentials,
                                                                                CancellationToken cancellationToken = default) // TODO: unit test this
    {
        [return: NotNullIfNotNull(nameof(value))]
        static string? ToJson<T>(T? value) => value is null ? null : JsonSerializer.Serialize(value, serializerOptions); // null ensures we do not add to the values

        // check if debug and determinism is enabled for the project via Feature Management
        var fmc = MakeTargetingContext(project, job);
        var debugAllJobs = await featureManager.IsEnabledAsync(FeatureNames.DebugAllJobs); // context is not passed because this is global
        var deterministic = await featureManager.IsEnabledAsync(FeatureNames.DeterministicUpdates, fmc);

        // Add compulsory values
        var values = new Dictionary<string, string>
        {
            // env for v2
            ["DEPENDABOT_JOB_ID"] = job.Id!,
            ["DEPENDABOT_JOB_TOKEN"] = job.AuthKey!,
            ["DEPENDABOT_DEBUG"] = debugAllJobs.ToString().ToLower(),
            ["DEPENDABOT_API_URL"] = options.JobsApiUrl!.ToString(),
            ["DEPENDABOT_JOB_PATH"] = Path.Join(directory, JobDefinitionFileName),
            ["DEPENDABOT_OUTPUT_PATH"] = Path.Join(directory, "output"),
            // Setting DEPENDABOT_REPO_CONTENTS_PATH causes some issues, ignore till we can resolve
            //["DEPENDABOT_REPO_CONTENTS_PATH"] = Path.Join(jobDirectory, "repo"),
            ["GITHUB_ACTIONS"] = "false",
            ["UPDATER_DETERMINISTIC"] = deterministic.ToString().ToLower(),

            // env for v1
            ["DEPENDABOT_PACKAGE_MANAGER"] = job.PackageEcosystem!,
            ["DEPENDABOT_DIRECTORY"] = job.Directory!,
            ["DEPENDABOT_OPEN_PULL_REQUESTS_LIMIT"] = update.OpenPullRequestsLimit.ToString(),
            ["DEPENDABOT_EXTRA_CREDENTIALS"] = ToJson(credentials),
            ["DEPENDABOT_FAIL_ON_EXCEPTION"] = "false", // we the script to run to completion so that we get notified of job completion
        };

        // Add optional values
        values.AddIfNotDefault("GITHUB_ACCESS_TOKEN", project.GithubToken ?? options.GithubToken)
              .AddIfNotDefault("DEPENDABOT_REBASE_STRATEGY", update.RebaseStrategy)
              .AddIfNotDefault("DEPENDABOT_TARGET_BRANCH", update.TargetBranch)
              .AddIfNotDefault("DEPENDABOT_VENDOR", update.Vendor ? "true" : null)
              .AddIfNotDefault("DEPENDABOT_REJECT_EXTERNAL_CODE", string.Equals(update.InsecureExternalCodeExecution, "deny").ToString().ToLowerInvariant())
              .AddIfNotDefault("DEPENDABOT_VERSIONING_STRATEGY", update.VersioningStrategy)
              .AddIfNotDefault("DEPENDABOT_ALLOW_CONDITIONS", ToJson(update.Allow))
              .AddIfNotDefault("DEPENDABOT_IGNORE_CONDITIONS", ToJson(update.Ignore))
              .AddIfNotDefault("DEPENDABOT_COMMIT_MESSAGE_OPTIONS", ToJson(update.CommitMessage))
              .AddIfNotDefault("DEPENDABOT_LABELS", ToJson(update.Labels))
              .AddIfNotDefault("DEPENDABOT_BRANCH_NAME_SEPARATOR", update.PullRequestBranchName?.Separator)
              .AddIfNotDefault("DEPENDABOT_MILESTONE", update.Milestone?.ToString());

        // Add values for Azure DevOps
        var url = project.Url;
        values.AddIfNotDefault("AZURE_HOSTNAME", url.Hostname)
              .AddIfNotDefault("AZURE_ORGANIZATION", url.OrganizationName)
              .AddIfNotDefault("AZURE_PROJECT", url.ProjectName)
              .AddIfNotDefault("AZURE_REPOSITORY", Uri.EscapeDataString(repository.Name!))
              .AddIfNotDefault("AZURE_ACCESS_TOKEN", project.Token)
              .AddIfNotDefault("AZURE_SET_AUTO_COMPLETE", project.AutoComplete.Enabled.ToString().ToLowerInvariant())
              .AddIfNotDefault("AZURE_AUTO_COMPLETE_IGNORE_CONFIG_IDS", ToJson(project.AutoComplete.IgnoreConfigs ?? []))
              .AddIfNotDefault("AZURE_MERGE_STRATEGY", project.AutoComplete.MergeStrategy?.ToString())
              .AddIfNotDefault("AZURE_AUTO_APPROVE_PR", project.AutoApprove.Enabled.ToString().ToLowerInvariant());

        return values;
    }

    internal async Task<string> WriteJobDefinitionAsync(Project project,
                                                        RepositoryUpdate update,
                                                        UpdateJob job,
                                                        IDictionary<string, bool> experiments,
                                                        string directory,
                                                        IList<Dictionary<string, string>> credentials,
                                                        CancellationToken cancellationToken = default) // TODO: unit test this
<<<<<<< HEAD
    {
        [return: NotNullIfNotNull(nameof(value))]
        static JsonNode? ToJsonNode<T>(T? value) => value is null ? null : JsonSerializer.SerializeToNode(value, serializerOptions); // null ensures we do not add to the values

        var url = project.Url;
        var credentialsMetadata = MakeCredentialsMetadata(credentials);

        // check if debug is enabled for the project via Feature Management
        var fmc = MakeTargetingContext(project, job);
        var debug = await featureManager.IsEnabledAsync(FeatureNames.DebugJobs, fmc);

        var definition = new JsonObject
        {
            ["job"] = new JsonObject
            {
                ["allowed-updates"] = ToJsonNode(update.Allow ?? []),
                ["credentials-metadata"] = ToJsonNode(credentialsMetadata).AsArray(),
                // ["dependencies"] = null, // object array
                ["directory"] = job.Directory,
                // ["existing-pull-requests"] = null, // object array
                ["experiments"] = ToJsonNode(experiments),
                ["ignore-conditions"] = ToJsonNode(update.Ignore ?? []),
                // ["security-advisories"] = null, // object array
                ["package_manager"] = ConvertEcosystemToPackageManager(job.PackageEcosystem!),
                ["repo-name"] = job.RepositorySlug,
                ["source"] = new JsonObject
                {
                    ["provider"] = "azure",
                    ["repo"] = job.RepositorySlug,
                    ["directory"] = job.Directory,
                    ["branch"] = update.TargetBranch,
                    ["hostname"] = url.Hostname,
                    ["api-endpoint"] = new UriBuilder
                    {
                        Scheme = Uri.UriSchemeHttps,
                        Host = url.Hostname,
                        Port = url.Port ?? -1,
                    }.ToString(),
                },
                ["lockfile-only"] = update.VersioningStrategy == "lockfile-only",
                ["requirements-update-strategy"] = update.VersioningStrategy?.Replace("-", "_"),
                // ["update-subdependencies"] = false,
                // ["updating-a-pull-request"] = false,
                ["vendor-dependencies"] = update.Vendor,
                ["security-updates-only"] = update.OpenPullRequestsLimit == 0,
                ["debug"] = debug,
            },
            ["credentials"] = ToJsonNode(credentials).AsArray(),
        };

        // write the job definition file
        var path = Path.Join(directory, JobDefinitionFileName);
        if (File.Exists(path)) File.Delete(path);
        using var stream = File.OpenWrite(path);
        await JsonSerializer.SerializeAsync(stream, definition, serializerOptions, cancellationToken);

        return path;
    }

    internal static TargetingContext MakeTargetingContext(Project project, UpdateJob job)
    {
=======
    {
        [return: NotNullIfNotNull(nameof(value))]
        static JsonNode? ToJsonNode<T>(T? value) => value is null ? null : JsonSerializer.SerializeToNode(value, serializerOptions); // null ensures we do not add to the values

        var url = project.Url;
        var credentialsMetadata = MakeCredentialsMetadata(credentials);

        // check if debug is enabled for the project via Feature Management
        var fmc = MakeTargetingContext(project, job);
        var debug = await featureManager.IsEnabledAsync(FeatureNames.DebugJobs, fmc);

        var definition = new JsonObject
        {
            ["job"] = new JsonObject
            {
                ["allowed-updates"] = ToJsonNode(update.Allow ?? []),
                ["credentials-metadata"] = ToJsonNode(credentialsMetadata).AsArray(),
                // ["dependencies"] = null, // object array
                ["directory"] = job.Directory,
                // ["existing-pull-requests"] = null, // object array
                ["experiments"] = ToJsonNode(experiments),
                ["ignore-conditions"] = ToJsonNode(update.Ignore ?? []),
                // ["security-advisories"] = null, // object array
                ["package_manager"] = ConvertEcosystemToPackageManager(job.PackageEcosystem!),
                ["repo-name"] = job.RepositorySlug,
                ["source"] = new JsonObject
                {
                    ["provider"] = "azure",
                    ["repo"] = job.RepositorySlug,
                    ["directory"] = job.Directory,
                    ["branch"] = update.TargetBranch,
                    ["hostname"] = url.Hostname,
                    ["api-endpoint"] = new UriBuilder
                    {
                        Scheme = Uri.UriSchemeHttps,
                        Host = url.Hostname,
                        Port = url.Port ?? -1,
                    }.ToString(),
                },
                ["lockfile-only"] = update.VersioningStrategy == "lockfile-only",
                ["requirements-update-strategy"] = update.VersioningStrategy?.Replace("-", "_"),
                // ["update-subdependencies"] = false,
                // ["updating-a-pull-request"] = false,
                ["vendor-dependencies"] = update.Vendor,
                ["security-updates-only"] = update.OpenPullRequestsLimit == 0,
                ["debug"] = debug,
            },
            ["credentials"] = ToJsonNode(credentials).AsArray(),
        };

        // write the job definition file
        var path = Path.Join(directory, JobDefinitionFileName);
        if (File.Exists(path)) File.Delete(path);
        using var stream = File.OpenWrite(path);
        await JsonSerializer.SerializeAsync(stream, definition, serializerOptions, cancellationToken);

        return path;
    }

    internal static TargetingContext MakeTargetingContext(Project project, UpdateJob job)
    {
>>>>>>> 0d0f51cb
        return new TargetingContext
        {
            Groups = new[]
            {
                $"provider:{project.Type.ToString().ToLower()}",
                $"project:{project.Id}",
                $"ecosystem:{job.PackageEcosystem}",
            },
        };
    }
    internal static IList<Dictionary<string, string>> MakeCredentialsMetadata(IList<Dictionary<string, string>> credentials)
    {
        return credentials.Select(cred =>
        {
            var values = new Dictionary<string, string> { ["type"] = cred["type"], };
            cred.TryGetValue("host", out var host);

            // pull host from registry if available
            if (string.IsNullOrWhiteSpace(host))
            {
                host = cred.TryGetValue("registry", out var registry) && Uri.TryCreate($"https://{registry}", UriKind.Absolute, out var u) ? u.Host : host;
            }

            // pull host from registry if url
            if (string.IsNullOrWhiteSpace(host))
            {
                host = cred.TryGetValue("url", out var url) && Uri.TryCreate(url, UriKind.Absolute, out var u) ? u.Host : host;
            }

            values.AddIfNotDefault("host", host);

            return values;
        }).ToList();
    }
    internal static IList<Dictionary<string, string>> MakeExtraCredentials(ICollection<DependabotRegistry>? registries, IDictionary<string, string> secrets)
    {
        if (registries is null) return Array.Empty<Dictionary<string, string>>();

        return registries.Select(v =>
        {
            var type = v.Type?.Replace("-", "_") ?? throw new InvalidOperationException("Type should not be null");

            var values = new Dictionary<string, string> { ["type"] = type, };

            // values for hex-organization
            values.AddIfNotDefault("organization", v.Organization);

            // values for hex-repository
            values.AddIfNotDefault("repo", v.Repo);
            values.AddIfNotDefault("auth-key", v.AuthKey);
            values.AddIfNotDefault("public-key-fingerprint", v.PublicKeyFingerprint);

            values.AddIfNotDefault("username", v.Username);
            values.AddIfNotDefault("password", ConvertPlaceholder(v.Password, secrets));
            values.AddIfNotDefault("key", ConvertPlaceholder(v.Key, secrets));
            values.AddIfNotDefault("token", ConvertPlaceholder(v.Token, secrets));
            values.AddIfNotDefault("replaces-base", v.ReplacesBase is true ? "true" : null);

            // Some credentials do not use the 'url' property in the Ruby updater.
            // npm_registry and docker_registry use 'registry' which should be stripped off the scheme.
            // terraform_registry uses 'host' which is the hostname from the given URL.

            if (type == "docker_registry" || type == "npm_registry")
            {
                values.Add("registry", v.Url!.Replace("https://", "").Replace("http://", ""));
            }
            else if (type == "terraform_registry")
            {
                values.Add("host", new Uri(v.Url!).Host);
            }
            else
            {
                values.AddIfNotDefault("url", v.Url!);
            }
            var useRegistryProperty = type.Contains("npm") || type.Contains("docker");

            return values;
        }).ToList();
    }
    internal static string? ConvertPlaceholder(string? input, IDictionary<string, string> secrets)
    {
        if (string.IsNullOrWhiteSpace(input)) return input;

        var result = input;
        var matches = PlaceholderPattern().Matches(input);
        foreach (var m in matches)
        {
            if (m is not Match match || !match.Success) continue;

            var placeholder = match.Value;
            var name = match.Groups[1].Value;
            if (secrets.TryGetValue(name, out var replacement))
            {
                result = result.Replace(placeholder, replacement);
            }
        }

        return result;
    }
    internal static string? ConvertEcosystemToPackageManager(string ecosystem)
    {
        ArgumentException.ThrowIfNullOrEmpty(ecosystem);

        return ecosystem switch
        {
            "github-actions" => "github_actions",
            "gitsubmodule" => "submodules",
            "gomod" => "go_modules",
            "mix" => "hex",
            "npm" => "npm_and_yarn",
            // Additional ones
            "yarn" => "npm_and_yarn",
            "pnpm" => "npm_and_yarn",
            "pipenv" => "pip",
            "pip-compile" => "pip",
            "poetry" => "pip",
            _ => ecosystem,
        };
    }
}

public readonly record struct UpdateRunnerState(UpdateJobStatus Status, DateTimeOffset? Start, DateTimeOffset? End)
{
    public void Deconstruct(out UpdateJobStatus status, out DateTimeOffset? start, out DateTimeOffset? end)
    {
        status = Status;
        start = Start;
        end = End;
    }
}<|MERGE_RESOLUTION|>--- conflicted
+++ resolved
@@ -60,7 +60,6 @@
         // check if V2 updater is enabled for the project via Feature Management
         var fmc = MakeTargetingContext(project, job);
         var useV2 = await featureManager.IsEnabledAsync(FeatureNames.UpdaterV2, fmc);
-<<<<<<< HEAD
 
         // prepare credentials with replaced secrets
         var secrets = new Dictionary<string, string>(project.Secrets) { ["DEFAULT_TOKEN"] = project.Token!, };
@@ -71,28 +70,6 @@
 
         // prepare the container
         var volumeName = "working-dir";
-        var container = new ContainerAppContainer
-        {
-            Name = UpdaterContainerName,
-            Image = $"ghcr.io/tinglesoftware/dependabot-updater-{job.PackageEcosystem}:{project.UpdaterImageTag ?? options.UpdaterImageTag}",
-            Resources = job.Resources!,
-            Args = { useV2 ? "update_files" : "update_script", },
-            VolumeMounts = { new ContainerAppVolumeMount { VolumeName = volumeName, MountPath = options.WorkingDirectory, }, },
-        };
-        var env = await CreateEnvironmentVariables(project, repository, update, job, directory, credentials, cancellationToken);
-        foreach (var (key, value) in env) container.Env.Add(new ContainerAppEnvironmentVariable { Name = key, Value = value, });
-
-=======
-
-        // prepare credentials with replaced secrets
-        var secrets = new Dictionary<string, string>(project.Secrets) { ["DEFAULT_TOKEN"] = project.Token!, };
-        var registries = update.Registries?.Select(r => repository.Registries[r]).ToList();
-        var credentials = MakeExtraCredentials(registries, secrets); // add source credentials when running the in v2
-        var directory = Path.Join(options.WorkingDirectory, job.Id);
-        if (!Directory.Exists(directory)) Directory.CreateDirectory(directory);
-
-        // prepare the container
-        var volumeName = "working-dir";
         var ecosystem = job.PackageEcosystem!;
         var updaterImageTag = options.GetUpdaterImageTag(ecosystem, project);
         var container = new ContainerAppContainer
@@ -106,7 +83,6 @@
         var env = await CreateEnvironmentVariables(project, repository, update, job, directory, credentials, cancellationToken);
         foreach (var (key, value) in env) container.Env.Add(new ContainerAppEnvironmentVariable { Name = key, Value = value, });
 
->>>>>>> 0d0f51cb
         // prepare the ContainerApp job
         var timeoutSec = Convert.ToInt32(TimeSpan.FromHours(1).TotalSeconds);
         var data = new ContainerAppJobData((project.Location ?? options.Location)!)
@@ -139,11 +115,7 @@
             Tags =
             {
                 ["purpose"] = "dependabot",
-<<<<<<< HEAD
-                ["ecosystem"] = job.PackageEcosystem,
-=======
                 ["ecosystem"] = ecosystem,
->>>>>>> 0d0f51cb
                 ["repository"] = job.RepositorySlug,
                 ["directory"] = job.Directory,
                 ["machine-name"] = Environment.MachineName,
@@ -167,10 +139,7 @@
         _ = await operation.Value.StartAsync(Azure.WaitUntil.Completed, cancellationToken: cancellationToken);
         logger.StartedContainerAppJob(job.Id);
         job.Status = UpdateJobStatus.Running;
-<<<<<<< HEAD
-=======
         job.UpdaterImage = container.Image;
->>>>>>> 0d0f51cb
     }
 
     public async Task DeleteAsync(UpdateJob job, CancellationToken cancellationToken = default)
@@ -336,7 +305,6 @@
                                                         string directory,
                                                         IList<Dictionary<string, string>> credentials,
                                                         CancellationToken cancellationToken = default) // TODO: unit test this
-<<<<<<< HEAD
     {
         [return: NotNullIfNotNull(nameof(value))]
         static JsonNode? ToJsonNode<T>(T? value) => value is null ? null : JsonSerializer.SerializeToNode(value, serializerOptions); // null ensures we do not add to the values
@@ -398,69 +366,6 @@
 
     internal static TargetingContext MakeTargetingContext(Project project, UpdateJob job)
     {
-=======
-    {
-        [return: NotNullIfNotNull(nameof(value))]
-        static JsonNode? ToJsonNode<T>(T? value) => value is null ? null : JsonSerializer.SerializeToNode(value, serializerOptions); // null ensures we do not add to the values
-
-        var url = project.Url;
-        var credentialsMetadata = MakeCredentialsMetadata(credentials);
-
-        // check if debug is enabled for the project via Feature Management
-        var fmc = MakeTargetingContext(project, job);
-        var debug = await featureManager.IsEnabledAsync(FeatureNames.DebugJobs, fmc);
-
-        var definition = new JsonObject
-        {
-            ["job"] = new JsonObject
-            {
-                ["allowed-updates"] = ToJsonNode(update.Allow ?? []),
-                ["credentials-metadata"] = ToJsonNode(credentialsMetadata).AsArray(),
-                // ["dependencies"] = null, // object array
-                ["directory"] = job.Directory,
-                // ["existing-pull-requests"] = null, // object array
-                ["experiments"] = ToJsonNode(experiments),
-                ["ignore-conditions"] = ToJsonNode(update.Ignore ?? []),
-                // ["security-advisories"] = null, // object array
-                ["package_manager"] = ConvertEcosystemToPackageManager(job.PackageEcosystem!),
-                ["repo-name"] = job.RepositorySlug,
-                ["source"] = new JsonObject
-                {
-                    ["provider"] = "azure",
-                    ["repo"] = job.RepositorySlug,
-                    ["directory"] = job.Directory,
-                    ["branch"] = update.TargetBranch,
-                    ["hostname"] = url.Hostname,
-                    ["api-endpoint"] = new UriBuilder
-                    {
-                        Scheme = Uri.UriSchemeHttps,
-                        Host = url.Hostname,
-                        Port = url.Port ?? -1,
-                    }.ToString(),
-                },
-                ["lockfile-only"] = update.VersioningStrategy == "lockfile-only",
-                ["requirements-update-strategy"] = update.VersioningStrategy?.Replace("-", "_"),
-                // ["update-subdependencies"] = false,
-                // ["updating-a-pull-request"] = false,
-                ["vendor-dependencies"] = update.Vendor,
-                ["security-updates-only"] = update.OpenPullRequestsLimit == 0,
-                ["debug"] = debug,
-            },
-            ["credentials"] = ToJsonNode(credentials).AsArray(),
-        };
-
-        // write the job definition file
-        var path = Path.Join(directory, JobDefinitionFileName);
-        if (File.Exists(path)) File.Delete(path);
-        using var stream = File.OpenWrite(path);
-        await JsonSerializer.SerializeAsync(stream, definition, serializerOptions, cancellationToken);
-
-        return path;
-    }
-
-    internal static TargetingContext MakeTargetingContext(Project project, UpdateJob job)
-    {
->>>>>>> 0d0f51cb
         return new TargetingContext
         {
             Groups = new[]
