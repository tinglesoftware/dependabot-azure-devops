--- conflicted
+++ resolved
@@ -82,84 +82,6 @@
     }
 
     [Fact]
-<<<<<<< HEAD
-    public void MakeCredentialsMetadata_Works()
-=======
-    public void MakeExtraCredentials_Works()
->>>>>>> 0d0f51cb
-    {
-        using var stream = TestSamples.GetSampleRegistries();
-        using var reader = new StreamReader(stream);
-
-        var deserializer = new DeserializerBuilder().WithNamingConvention(HyphenatedNamingConvention.Instance)
-                                                    .IgnoreUnmatchedProperties()
-                                                    .Build();
-
-        var configuration = deserializer.Deserialize<DependabotConfiguration?>(reader);
-        Assert.NotNull(configuration);
-        var credentials = UpdateRunner.MakeExtraCredentials(configuration.Registries.Values, new Dictionary<string, string>());
-        Assert.Equal(11, credentials.Count);
-<<<<<<< HEAD
-        var metadatas = UpdateRunner.MakeCredentialsMetadata(credentials);
-        Assert.Equal(11, metadatas.Count);
-
-        // composer-repository
-        var metadata = metadatas[0];
-        Assert.Equal<string>(["type", "host"], metadata.Keys);
-        Assert.Equal<string>(["composer_repository", "repo.packagist.com"], metadata.Values);
-
-        // docker-registry
-        metadata = metadatas[1];
-        Assert.Equal<string>(["type", "host"], metadata.Keys);
-        Assert.Equal<string>(["docker_registry", "registry.hub.docker.com"], metadata.Values);
-
-        // git
-        metadata = metadatas[2];
-        Assert.Equal<string>(["type", "host"], metadata.Keys);
-        Assert.Equal<string>(["git", "github.com"], metadata.Values);
-
-        // hex-organization
-        metadata = metadatas[3];
-        Assert.Equal<string>(["type"], metadata.Keys);
-        Assert.Equal<string>(["hex_organization"], metadata.Values);
-
-        // hex-repository
-        metadata = metadatas[4];
-        Assert.Equal<string>(["type", "host"], metadata.Keys);
-        Assert.Equal<string>(["hex_repository", "private-repo.example.com"], metadata.Values);
-
-        // maven-repository
-        metadata = metadatas[5];
-        Assert.Equal<string>(["type", "host"], metadata.Keys);
-        Assert.Equal<string>(["maven_repository", "artifactory.example.com"], metadata.Values);
-
-        // npm-registry
-        metadata = metadatas[6];
-        Assert.Equal<string>(["type", "host"], metadata.Keys);
-        Assert.Equal<string>(["npm_registry", "npm.pkg.github.com"], metadata.Values);
-
-        // nuget-feed
-        metadata = metadatas[7];
-        Assert.Equal<string>(["type", "host"], metadata.Keys);
-        Assert.Equal<string>(["nuget_feed", "pkgs.dev.azure.com"], metadata.Values);
-
-        // python-index
-        metadata = metadatas[8];
-        Assert.Equal<string>(["type", "host"], metadata.Keys);
-        Assert.Equal<string>(["python_index", "pkgs.dev.azure.com"], metadata.Values);
-
-        // rubygems-server
-        metadata = metadatas[9];
-        Assert.Equal<string>(["type", "host"], metadata.Keys);
-        Assert.Equal<string>(["rubygems_server", "rubygems.pkg.github.com"], metadata.Values);
-
-        // terraform-registry
-        metadata = metadatas[10];
-        Assert.Equal<string>(["type", "host"], metadata.Keys);
-        Assert.Equal<string>(["terraform_registry", "terraform.example.com"], metadata.Values);
-    }
-
-    [Fact]
     public void MakeExtraCredentials_Works()
     {
         using var stream = TestSamples.GetSampleRegistries();
@@ -335,170 +257,6 @@
         Assert.DoesNotContain("replaces-base", credential);
 
         // terraform-registry
-=======
-
-        // composer-repository
-        var credential = credentials[0];
-        Assert.Equal("composer_repository", Assert.Contains("type", credential));
-        Assert.Equal("https://repo.packagist.com/example-company/", Assert.Contains("url", credential));
-        Assert.DoesNotContain("registry", credential);
-        Assert.DoesNotContain("host", credential);
-        Assert.DoesNotContain("key", credential);
-        Assert.DoesNotContain("token", credential);
-        Assert.DoesNotContain("organization", credential);
-        Assert.DoesNotContain("repo", credential);
-        Assert.DoesNotContain("auth-key", credential);
-        Assert.DoesNotContain("public-key-fingerprint", credential);
-        Assert.Equal("octocat", Assert.Contains("username", credential));
-        Assert.Equal("pwd_1234567890", Assert.Contains("password", credential));
-        Assert.DoesNotContain("replaces-base", credential);
-
-        // docker-registry
-        credential = credentials[1];
-        Assert.Equal("docker_registry", Assert.Contains("type", credential));
-        Assert.DoesNotContain("url", credential);
-        Assert.Equal("registry.hub.docker.com", Assert.Contains("registry", credential));
-        Assert.DoesNotContain("host", credential);
-        Assert.DoesNotContain("key", credential);
-        Assert.DoesNotContain("token", credential);
-        Assert.DoesNotContain("organization", credential);
-        Assert.DoesNotContain("repo", credential);
-        Assert.DoesNotContain("auth-key", credential);
-        Assert.DoesNotContain("public-key-fingerprint", credential);
-        Assert.Equal("octocat", Assert.Contains("username", credential));
-        Assert.Equal("pwd_1234567890", Assert.Contains("password", credential));
-        Assert.Equal("true", Assert.Contains("replaces-base", credential));
-
-        // git
-        credential = credentials[2];
-        Assert.Equal("git", Assert.Contains("type", credential));
-        Assert.Equal("https://github.com", Assert.Contains("url", credential));
-        Assert.DoesNotContain("registry", credential);
-        Assert.DoesNotContain("host", credential);
-        Assert.DoesNotContain("key", credential);
-        Assert.DoesNotContain("token", credential);
-        Assert.DoesNotContain("organization", credential);
-        Assert.DoesNotContain("repo", credential);
-        Assert.DoesNotContain("auth-key", credential);
-        Assert.DoesNotContain("public-key-fingerprint", credential);
-        Assert.Equal("x-access-token", Assert.Contains("username", credential));
-        Assert.Equal("pwd_1234567890", Assert.Contains("password", credential));
-        Assert.DoesNotContain("replaces-base", credential);
-
-        // hex-organization
-        credential = credentials[3];
-        Assert.Equal("hex_organization", Assert.Contains("type", credential));
-        Assert.DoesNotContain("url", credential);
-        Assert.DoesNotContain("registry", credential);
-        Assert.DoesNotContain("host", credential);
-        Assert.Equal("key_1234567890", Assert.Contains("key", credential));
-        Assert.DoesNotContain("token", credential);
-        Assert.Equal("github", Assert.Contains("organization", credential));
-        Assert.DoesNotContain("repo", credential);
-        Assert.DoesNotContain("auth-key", credential);
-        Assert.DoesNotContain("public-key-fingerprint", credential);
-        Assert.DoesNotContain("username", credential);
-        Assert.DoesNotContain("password", credential);
-        Assert.DoesNotContain("replaces-base", credential);
-
-        // hex-repository
-        credential = credentials[4];
-        Assert.Equal("hex_repository", Assert.Contains("type", credential));
-        Assert.Equal("https://private-repo.example.com", Assert.Contains("url", credential));
-        Assert.DoesNotContain("registry", credential);
-        Assert.DoesNotContain("host", credential);
-        Assert.DoesNotContain("key", credential);
-        Assert.DoesNotContain("token", credential);
-        Assert.DoesNotContain("organization", credential);
-        Assert.Equal("private-repo", Assert.Contains("repo", credential));
-        Assert.Equal("ak_1234567890", Assert.Contains("auth-key", credential));
-        Assert.Equal("pkf_1234567890", Assert.Contains("public-key-fingerprint", credential));
-        Assert.DoesNotContain("username", credential);
-        Assert.DoesNotContain("password", credential);
-        Assert.DoesNotContain("replaces-base", credential);
-
-        // maven-repository
-        credential = credentials[5];
-        Assert.Equal("maven_repository", Assert.Contains("type", credential));
-        Assert.Equal("https://artifactory.example.com", Assert.Contains("url", credential));
-        Assert.DoesNotContain("registry", credential);
-        Assert.DoesNotContain("host", credential);
-        Assert.DoesNotContain("key", credential);
-        Assert.DoesNotContain("token", credential);
-        Assert.DoesNotContain("organization", credential);
-        Assert.DoesNotContain("repo", credential);
-        Assert.DoesNotContain("auth-key", credential);
-        Assert.DoesNotContain("public-key-fingerprint", credential);
-        Assert.Equal("octocat", Assert.Contains("username", credential));
-        Assert.Equal("pwd_1234567890", Assert.Contains("password", credential));
-        Assert.Equal("true", Assert.Contains("replaces-base", credential));
-
-        // npm-registry
-        credential = credentials[6];
-        Assert.Equal("npm_registry", Assert.Contains("type", credential));
-        Assert.DoesNotContain("url", credential);
-        Assert.Equal("npm.pkg.github.com", Assert.Contains("registry", credential));
-        Assert.DoesNotContain("host", credential);
-        Assert.DoesNotContain("key", credential);
-        Assert.Equal("tkn_1234567890", Assert.Contains("token", credential));
-        Assert.DoesNotContain("organization", credential);
-        Assert.DoesNotContain("repo", credential);
-        Assert.DoesNotContain("auth-key", credential);
-        Assert.DoesNotContain("public-key-fingerprint", credential);
-        Assert.DoesNotContain("username", credential);
-        Assert.DoesNotContain("password", credential);
-        Assert.Equal("true", Assert.Contains("replaces-base", credential));
-
-        // nuget-feed
-        credential = credentials[7];
-        Assert.Equal("nuget_feed", Assert.Contains("type", credential));
-        Assert.Equal("https://pkgs.dev.azure.com/contoso/_packaging/My_Feed/nuget/v3/index.json", Assert.Contains("url", credential));
-        Assert.DoesNotContain("registry", credential);
-        Assert.DoesNotContain("host", credential);
-        Assert.DoesNotContain("key", credential);
-        Assert.DoesNotContain("token", credential);
-        Assert.DoesNotContain("organization", credential);
-        Assert.DoesNotContain("repo", credential);
-        Assert.DoesNotContain("auth-key", credential);
-        Assert.DoesNotContain("public-key-fingerprint", credential);
-        Assert.Equal("octocat@example.com", Assert.Contains("username", credential));
-        Assert.Equal("pwd_1234567890", Assert.Contains("password", credential));
-        Assert.DoesNotContain("replaces-base", credential);
-
-        // python-index
-        credential = credentials[8];
-        Assert.Equal("python_index", Assert.Contains("type", credential));
-        Assert.Equal("https://pkgs.dev.azure.com/octocat/_packaging/my-feed/pypi/example", Assert.Contains("url", credential));
-        Assert.DoesNotContain("registry", credential);
-        Assert.DoesNotContain("host", credential);
-        Assert.DoesNotContain("key", credential);
-        Assert.DoesNotContain("token", credential);
-        Assert.DoesNotContain("organization", credential);
-        Assert.DoesNotContain("repo", credential);
-        Assert.DoesNotContain("auth-key", credential);
-        Assert.DoesNotContain("public-key-fingerprint", credential);
-        Assert.Equal("octocat@example.com", Assert.Contains("username", credential));
-        Assert.Equal("pwd_1234567890", Assert.Contains("password", credential));
-        Assert.Equal("true", Assert.Contains("replaces-base", credential));
-
-        // rubygems-server
-        credential = credentials[9];
-        Assert.Equal("rubygems_server", Assert.Contains("type", credential));
-        Assert.Equal("https://rubygems.pkg.github.com/octocat/github_api", Assert.Contains("url", credential));
-        Assert.DoesNotContain("registry", credential);
-        Assert.DoesNotContain("host", credential);
-        Assert.DoesNotContain("key", credential);
-        Assert.Equal("tkn_1234567890", Assert.Contains("token", credential));
-        Assert.DoesNotContain("organization", credential);
-        Assert.DoesNotContain("repo", credential);
-        Assert.DoesNotContain("auth-key", credential);
-        Assert.DoesNotContain("public-key-fingerprint", credential);
-        Assert.DoesNotContain("username", credential);
-        Assert.DoesNotContain("password", credential);
-        Assert.DoesNotContain("replaces-base", credential);
-
-        // terraform-registry
->>>>>>> 0d0f51cb
         credential = credentials[10];
         Assert.Equal("terraform_registry", Assert.Contains("type", credential));
         Assert.DoesNotContain("url", credential);
@@ -553,10 +311,7 @@
         { "gradle", "gradle" },
         { "maven", "maven" },
         { "swift", "swift" },
-<<<<<<< HEAD
-=======
         { "devcontainers", "devcontainers" },
->>>>>>> 0d0f51cb
         { "terraform", "terraform" },
         { "docker", "docker" },
     };
