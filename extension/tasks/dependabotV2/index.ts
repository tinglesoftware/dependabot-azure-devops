import { debug, error, setResult, TaskResult, warning, which } from 'azure-pipelines-task-lib/task';
import { AzureDevOpsWebApiClient } from './utils/azure-devops/AzureDevOpsWebApiClient';
import { setSecrets } from './utils/azure-devops/formattingCommands';
import { DependabotCli } from './utils/dependabot-cli/DependabotCli';
import { DependabotJobBuilder } from './utils/dependabot-cli/DependabotJobBuilder';
import {
  DependabotOutputProcessor,
  parsePullRequestProperties,
} from './utils/dependabot-cli/DependabotOutputProcessor';
import { IDependabotUpdateOperationResult } from './utils/dependabot-cli/interfaces/IDependabotUpdateOperationResult';
import { IDependabotUpdate } from './utils/dependabot/interfaces/IDependabotConfig';
import parseDependabotConfigFile from './utils/dependabot/parseConfigFile';
import parseTaskInputConfiguration from './utils/getSharedVariables';
import { getSecurityAdvisories, IDependency, ISecurityAdvisory } from './utils/github/getSecurityAdvisories';

async function run() {
  let dependabot: DependabotCli = undefined;
  let failedTasks: number = 0;
  try {
    // Check if required tools are installed
    debug('Checking for `docker` install...');
    which('docker', true);
    debug('Checking for `go` install...');
    which('go', true);

    // Parse task input configuration
    const taskInputs = parseTaskInputConfiguration();
    if (!taskInputs) {
      throw new Error('Failed to parse task input configuration');
    }

    // Mask environment, organisation, and project specific variables from the logs.
    // Most user's environments are private and they're less likely to share diagnostic info when it exposes information about their environment or organisation.
    // Although not exhaustive, this will mask the most common information that could be used to identify the user's environment.
    setSecrets(
      taskInputs.hostname,
      taskInputs.virtualDirectory,
      taskInputs.organization,
      taskInputs.project,
      taskInputs.repository,
      taskInputs.githubAccessToken,
      taskInputs.systemAccessUser,
      taskInputs.systemAccessToken,
      taskInputs.autoApproveUserToken,
      taskInputs.authorEmail,
    );

    // Parse dependabot.yaml configuration file
    const dependabotConfig = await parseDependabotConfigFile(taskInputs);
    if (!dependabotConfig) {
      throw new Error('Failed to parse dependabot.yaml configuration file from the target repository');
    }

    // Print a warning about the required workarounds for security-only updates, if any update is configured as such
    // TODO: If and when Dependabot supports a better way to do security-only updates, remove this.
    if (dependabotConfig.updates?.some((u) => u['open-pull-requests-limit'] === 0)) {
      warning(
        'Security-only updates incur a performance overhead due to the limitations of Dependabot CLI. For more info, see: https://github.com/tinglesoftware/dependabot-azure-devops/blob/main/docs/migrations/v1-to-v2.md#security-only-updates',
      );
    }

    // Initialise the DevOps API clients
    // There are two clients; one for authoring pull requests and one for auto-approving pull requests (if configured)
    const prAuthorClient = new AzureDevOpsWebApiClient(
      taskInputs.organizationUrl.toString(),
      taskInputs.systemAccessToken,
    );
    const prApproverClient = taskInputs.autoApprove
      ? new AzureDevOpsWebApiClient(
          taskInputs.organizationUrl.toString(),
          taskInputs.autoApproveUserToken || taskInputs.systemAccessToken,
        )
      : null;

    // Fetch the active pull requests created by the author user
    const existingBranchNames = await prAuthorClient.getBranchNames(taskInputs.project, taskInputs.repository);
    const existingPullRequests = await prAuthorClient.getActivePullRequestProperties(
      taskInputs.project,
      taskInputs.repository,
      await prAuthorClient.getUserId(),
    );

    // Initialise the Dependabot updater
    dependabot = new DependabotCli(
      DependabotCli.CLI_IMAGE_LATEST, // TODO: Add config for this?
      new DependabotOutputProcessor(
        taskInputs,
        prAuthorClient,
        prApproverClient,
        existingPullRequests,
        existingBranchNames,
      ),
      taskInputs.debug,
    );

    const dependabotUpdaterOptions = {
      sourceProvider: 'azure',
      sourceLocalPath: taskInputs.repositorySourcePath,
      azureDevOpsAccessToken: taskInputs.systemAccessToken,
      gitHubAccessToken: taskInputs.githubAccessToken,
      collectorImage: undefined, // TODO: Add config for this?
      collectorConfigPath: undefined, // TODO: Add config for this?
      proxyImage: undefined, // TODO: Add config for this?
      updaterImage: undefined, // TODO: Add config for this?
      timeoutDuration: undefined, // TODO: Add config for this?
      flamegraph: taskInputs.debug,
    };

    // If update identifiers are specified, select them; otherwise handle all
    let updates: IDependabotUpdate[] = [];
    const targetIds = taskInputs.targetUpdateIds;
    if (targetIds && targetIds.length > 0) {
      for (const id of targetIds) {
        updates.push(dependabotConfig.updates[id]);
      }
    } else {
      updates = dependabotConfig.updates;
    }

    // Loop through the [targeted] update blocks in dependabot.yaml and perform updates
    for (const update of updates) {
      const updateId = updates.indexOf(update).toString();
      const packageEcosystem = update['package-ecosystem'];
<<<<<<< HEAD

      // Parse the Dependabot metadata for the existing pull requests that are related to this update
      // Dependabot will use this to determine if we need to create new pull requests or update/close existing ones
      const existingPullRequests = parsePullRequestProperties(prAuthorActivePullRequests, packageEcosystem);
      const existingPullRequestDependencies = Object.entries(existingPullRequests).map(([id, deps]) => deps);
=======

      // Parse the last dependency list snapshot (if any) from the project properties.
      // This is required when doing a security-only update as dependabot requires the list of vulnerable dependencies to be updated.
      // Automatic discovery of vulnerable dependencies during a security-only update is not currently supported by dependabot-updater.
      const dependencyList = parseProjectDependencyListProperty(
        await prAuthorClient.getProjectProperties(taskInputs.projectId),
        taskInputs.repository,
        packageEcosystem,
      );

      // Parse the Dependabot metadata for the existing pull requests that are related to this update
      // Dependabot will use this to determine if we need to create new pull requests or update/close existing ones
      const existingPullRequestsForPackageEcosystem = parsePullRequestProperties(
        existingPullRequests,
        packageEcosystem,
      );
      const existingPullRequestDependenciesForPackageEcosystem = Object.entries(
        existingPullRequestsForPackageEcosystem,
      ).map(([id, deps]) => deps);
>>>>>>> a55a3479

      // If this is a security-only update (i.e. 'open-pull-requests-limit: 0'), then we first need to discover the dependencies
      // that need updating and check each one for security advisories. This is because Dependabot requires the list of vulnerable dependencies
      // to be supplied in the job definition of security-only update job, it will not automatically discover them like a versioned update does.
      // https://docs.github.com/en/code-security/dependabot/dependabot-security-updates/configuring-dependabot-security-updates#overriding-the-default-behavior-with-a-configuration-file
      let securityAdvisories: ISecurityAdvisory[] = undefined;
      let dependencyNamesToUpdate: string[] = undefined;
      const securityUpdatesOnly = update['open-pull-requests-limit'] === 0;
      if (securityUpdatesOnly) {
        // Run an update job to discover all dependencies
        const discoveredDependencyListOutputs = await dependabot.update(
          DependabotJobBuilder.listAllDependenciesJob(taskInputs, updateId, update, dependabotConfig.registries),
          dependabotUpdaterOptions,
        );

        // Get the list of security advisories that apply to the discovered dependencies
        const dependenciesToCheckForSecurityAdvisories: IDependency[] = discoveredDependencyListOutputs
          ?.find((x) => x.output.type == 'update_dependency_list')
          ?.output?.data?.dependencies?.map((d) => ({ name: d.name, version: d.version }));
        securityAdvisories = await getSecurityAdvisories(
          taskInputs.githubAccessToken,
          packageEcosystem,
          dependenciesToCheckForSecurityAdvisories || [],
        );

        // Only update dependencies that have security advisories
        dependencyNamesToUpdate = Array.from(new Set(securityAdvisories.map((a) => a['dependency-name'])));
      }

      // Run an update job for "all dependencies"; this will create new pull requests for dependencies that need updating
<<<<<<< HEAD
      const dependenciesHaveVulnerabilities = (dependencyNamesToUpdate.length && securityAdvisories.length);
      if (!securityUpdatesOnly || dependenciesHaveVulnerabilities)
      {
        failedTasks += handleUpdateOperationResults(
          await dependabot.update(
            DependabotJobBuilder.updateAllDependenciesJob(
              taskInputs,
              updateId,
              update,
              dependabotConfig.registries,
              dependencyNamesToUpdate,
              existingPullRequestDependencies,
              securityAdvisories,
            ),
            dependabotUpdaterOptions,
=======
      failedTasks += handleUpdateOperationResults(
        await dependabot.update(
          DependabotJobBuilder.newUpdateAllJob(
            taskInputs,
            updateId,
            update,
            dependabotConfig.registries,
            dependencyList?.['dependencies'],
            existingPullRequestDependenciesForPackageEcosystem,
>>>>>>> a55a3479
          ),
        );
      }
      else
      {
        console.info('Nothing to update; dependencies are not affected by any known vulnerability')
      }

      // If there are existing pull requests, run an update job for each one; this will resolve merge conflicts and close pull requests that are no longer needed
      const numberOfPullRequestsToUpdate = Object.keys(existingPullRequestsForPackageEcosystem).length;
      if (numberOfPullRequestsToUpdate > 0) {
        if (!taskInputs.skipPullRequests) {
          for (const pullRequestId in existingPullRequestsForPackageEcosystem) {
            failedTasks += handleUpdateOperationResults(
              await dependabot.update(
                DependabotJobBuilder.updatePullRequestJob(
                  taskInputs,
                  pullRequestId,
                  update,
                  dependabotConfig.registries,
                  existingPullRequestDependenciesForPackageEcosystem,
                  existingPullRequestsForPackageEcosystem[pullRequestId],
                ),
                dependabotUpdaterOptions,
              ),
            );
          }
        } else {
          warning(
            `Skipping update of ${numberOfPullRequestsToUpdate} existing pull request(s) as 'skipPullRequests' is set to 'true'`,
          );
        }
      }
    }

    setResult(
      failedTasks ? TaskResult.Failed : TaskResult.Succeeded,
      failedTasks
        ? `${failedTasks} update tasks(s) failed, check logs for more information`
        : `All update tasks completed successfully`,
    );
  } catch (e) {
    setResult(TaskResult.Failed, e?.message);
    exception(e);
  } finally {
    dependabot?.cleanup();
  }
}

/**
 * Handles the results of an update operation.
 * @param outputs The processed outputs of the update operation.
 * @returns The number of failed tasks (i.e. outputs that could not be processed).
 * @remarks
 * If the update operation completed with all outputs processed successfully, it will return 0.
 * If the update operation completed with no outputs, it will return 1.
 * If the update operation completed with some outputs processed unsuccessfully, it will return the number of failed outputs.
 */
function handleUpdateOperationResults(outputs: IDependabotUpdateOperationResult[] | undefined) {
  let failedTasks = 0; // assume success, initially
  if (outputs) {
    // The update operation completed, but some output tasks may have failed
    const failedUpdateTasks = outputs.filter((u) => !u.success);
    if (failedUpdateTasks.length > 0) {
      // At least one output task failed to process
      failedUpdateTasks.forEach((u) => exception(u.error));
      failedTasks += failedUpdateTasks.length;
    }
  } else {
    // The update operation critically failed, it produced no output
    failedTasks++;
  }

  return failedTasks;
}

function exception(e: Error) {
  if (e) {
    error(`An unhandled exception occurred: ${e}`);
    console.debug(e); // Dump the stack trace to help with debugging
  }
}

run();<|MERGE_RESOLUTION|>--- conflicted
+++ resolved
@@ -121,22 +121,6 @@
     for (const update of updates) {
       const updateId = updates.indexOf(update).toString();
       const packageEcosystem = update['package-ecosystem'];
-<<<<<<< HEAD
-
-      // Parse the Dependabot metadata for the existing pull requests that are related to this update
-      // Dependabot will use this to determine if we need to create new pull requests or update/close existing ones
-      const existingPullRequests = parsePullRequestProperties(prAuthorActivePullRequests, packageEcosystem);
-      const existingPullRequestDependencies = Object.entries(existingPullRequests).map(([id, deps]) => deps);
-=======
-
-      // Parse the last dependency list snapshot (if any) from the project properties.
-      // This is required when doing a security-only update as dependabot requires the list of vulnerable dependencies to be updated.
-      // Automatic discovery of vulnerable dependencies during a security-only update is not currently supported by dependabot-updater.
-      const dependencyList = parseProjectDependencyListProperty(
-        await prAuthorClient.getProjectProperties(taskInputs.projectId),
-        taskInputs.repository,
-        packageEcosystem,
-      );
 
       // Parse the Dependabot metadata for the existing pull requests that are related to this update
       // Dependabot will use this to determine if we need to create new pull requests or update/close existing ones
@@ -147,7 +131,6 @@
       const existingPullRequestDependenciesForPackageEcosystem = Object.entries(
         existingPullRequestsForPackageEcosystem,
       ).map(([id, deps]) => deps);
->>>>>>> a55a3479
 
       // If this is a security-only update (i.e. 'open-pull-requests-limit: 0'), then we first need to discover the dependencies
       // that need updating and check each one for security advisories. This is because Dependabot requires the list of vulnerable dependencies
@@ -178,10 +161,8 @@
       }
 
       // Run an update job for "all dependencies"; this will create new pull requests for dependencies that need updating
-<<<<<<< HEAD
-      const dependenciesHaveVulnerabilities = (dependencyNamesToUpdate.length && securityAdvisories.length);
-      if (!securityUpdatesOnly || dependenciesHaveVulnerabilities)
-      {
+      const dependenciesHaveVulnerabilities = dependencyNamesToUpdate.length && securityAdvisories.length;
+      if (!securityUpdatesOnly || dependenciesHaveVulnerabilities) {
         failedTasks += handleUpdateOperationResults(
           await dependabot.update(
             DependabotJobBuilder.updateAllDependenciesJob(
@@ -190,27 +171,14 @@
               update,
               dependabotConfig.registries,
               dependencyNamesToUpdate,
-              existingPullRequestDependencies,
+              existingPullRequestDependenciesForPackageEcosystem,
               securityAdvisories,
             ),
             dependabotUpdaterOptions,
-=======
-      failedTasks += handleUpdateOperationResults(
-        await dependabot.update(
-          DependabotJobBuilder.newUpdateAllJob(
-            taskInputs,
-            updateId,
-            update,
-            dependabotConfig.registries,
-            dependencyList?.['dependencies'],
-            existingPullRequestDependenciesForPackageEcosystem,
->>>>>>> a55a3479
           ),
         );
-      }
-      else
-      {
-        console.info('Nothing to update; dependencies are not affected by any known vulnerability')
+      } else {
+        console.info('Nothing to update; dependencies are not affected by any known vulnerability');
       }
 
       // If there are existing pull requests, run an update job for each one; this will resolve merge conflicts and close pull requests that are no longer needed
