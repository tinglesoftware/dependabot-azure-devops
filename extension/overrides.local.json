--- conflicted
+++ resolved
@@ -1,9 +1,5 @@
 {
   "id": "dependabot-local",
-<<<<<<< HEAD
-  "version": "0.2.0.0",
-=======
-  "version": "1.0.0.0",
->>>>>>> 8c456d3d
+  "version": "2.0.0.0",
   "name": "Dependabot (Local)"
 }