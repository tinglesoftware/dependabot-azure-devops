--- conflicted
+++ resolved
@@ -25,13 +25,8 @@
  */
 async function parseConfigFile(variables: ISharedVariables): Promise<IDependabotConfig> {
   const possibleFilePaths = [
-<<<<<<< HEAD
-    ".azuredevops/dependabot.yml",
-    ".azuredevops/dependabot.yaml",
-=======
     "/.azuredevops/dependabot.yml",
     "/.azuredevops/dependabot.yaml",
->>>>>>> 0d0f51cb
 
     "/.github/dependabot.yaml",
     "/.github/dependabot.yml",
