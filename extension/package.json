{
  "name": "dependabot-azure-devops",
  "version": "2.0.0",
  "description": "Dependabot Azure DevOps task",
  "main": "''",
  "scripts": {
<<<<<<< HEAD
    "build": "cp -r node_modules tasks/dependabot/dependabotV1/node_modules && cp -r node_modules tasks/dependabot/dependabotV2/node_modules && tsc -p .",
    "package": "npx tfx-cli extension create --json5",
    "task:V1": "node tasks/dependabot/dependabotV1/index.js",
    "task:V2": "node tasks/dependabot/dependabotV2/index.js",
=======
    "postdependencies": "cp -r node_modules tasks/dependabot/dependabotV1/node_modules",
    "build": "tsc -p .",
    "package": "npx tfx-cli extension create --json5",
    "start": "node tasks/dependabot/dependabotV1/index.js",
>>>>>>> 8c456d3d
    "test": "jest"
  },
  "repository": {
    "type": "git",
    "url": "git+https://github.com/tinglesoftware/dependabot-azure-devops.git"
  },
  "keywords": [
    "dependabot",
    "azure",
    "devops"
  ],
  "author": "Tingle Software",
  "license": "MIT",
  "bugs": {
    "url": "https://github.com/tinglesoftware/dependabot-azure-devops/issues"
  },
  "homepage": "https://github.com/tinglesoftware/dependabot-azure-devops#readme",
  "dependencies": {
    "axios": "1.7.7",
    "azure-pipelines-task-lib": "4.17.0",
    "azure-devops-node-api": "^14.0.2",
    "js-yaml": "4.1.0"
  },
  "devDependencies": {
    "@types/jest": "29.5.12",
    "@types/js-yaml": "4.0.9",
    "@types/node": "22.5.2",
    "@types/q": "1.5.8",
    "jest": "29.7.0",
    "ts-jest": "29.2.5",
    "ts-node": "10.9.2",
    "typescript": "5.5.4"
  },
  "packageManager": "npm@10.8.1"
}<|MERGE_RESOLUTION|>--- conflicted
+++ resolved
@@ -4,17 +4,10 @@
   "description": "Dependabot Azure DevOps task",
   "main": "''",
   "scripts": {
-<<<<<<< HEAD
-    "build": "cp -r node_modules tasks/dependabot/dependabotV1/node_modules && cp -r node_modules tasks/dependabot/dependabotV2/node_modules && tsc -p .",
-    "package": "npx tfx-cli extension create --json5",
-    "task:V1": "node tasks/dependabot/dependabotV1/index.js",
-    "task:V2": "node tasks/dependabot/dependabotV2/index.js",
-=======
-    "postdependencies": "cp -r node_modules tasks/dependabot/dependabotV1/node_modules",
+    "postdependencies": "cp -r node_modules tasks/dependabot/dependabotV1/node_modules && cp -r node_modules tasks/dependabot/dependabotV2/node_modules",
     "build": "tsc -p .",
     "package": "npx tfx-cli extension create --json5",
-    "start": "node tasks/dependabot/dependabotV1/index.js",
->>>>>>> 8c456d3d
+    "start": "node tasks/dependabot/dependabotV2/index.js",
     "test": "jest"
   },
   "repository": {
